--- conflicted
+++ resolved
@@ -29,10 +29,6 @@
 
     private final boolean direct;
     private OracleCharset charset;
-<<<<<<< HEAD
-
-=======
->>>>>>> f0e78add
 
     public OracleOutputConnection(Connection connection, boolean autoCommit, boolean direct)
             throws SQLException
@@ -133,14 +129,11 @@
     @Override
     public Charset getTableNameCharset() throws SQLException
     {
-<<<<<<< HEAD
-=======
         return getOracleCharset().getJavaCharset();
     }
 
     public synchronized OracleCharset getOracleCharset() throws SQLException
     {
->>>>>>> f0e78add
         if (charset == null) {
             String charsetName = "UTF8";
             try (Statement statement = connection.createStatement()) {
