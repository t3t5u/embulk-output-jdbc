--- conflicted
+++ resolved
@@ -146,25 +146,6 @@
                     oracleTask.getBatchSize());
         }
 
-<<<<<<< HEAD
-        return new StandardBatchInsert(getConnector(task, true));
-    }
-
-    @Override
-    protected ColumnSetterFactory newColumnSetterFactory(BatchInsert batch, PageReader pageReader,
-            TimestampFormatter timestampFormatter)
-    {
-        return new OracleColumnSetterFactory(batch, pageReader, timestampFormatter);
-    }
-
-    @Override
-    protected boolean isValidIdentifier(JdbcOutputConnection con, String identifier) throws SQLException
-    {
-        OracleCharset charset = ((OracleOutputConnection)con).getCharset();
-        ByteBuffer buffer = charset.javaCharset.encode(identifier);
-        return buffer.remaining() <= MAX_TABLE_NAME_LENGTH;
-=======
         return new StandardBatchInsert(getConnector(task, true), mergeKeys);
->>>>>>> f0e78add
     }
 }