--- conflicted
+++ resolved
@@ -22,11 +22,7 @@
 - **retry_wait** initial retry wait time in milliseconds (integer, default: 1000 (1 second))
 - **max_retry_wait** upper limit of retry wait, which will be doubled at every retry (integer, default: 1800000 (30 minutes))
 - **mode**: "insert", "insert_direct", "truncate_insert", "replace" or "merge". See below. (string, required)
-<<<<<<< HEAD
-- **merge_keys**: key column names for merging records in "merge" mode (string array, required in merge mode)
-=======
 - **merge_keys**: key column names for merging records in merge mode (string array, required in merge mode)
->>>>>>> 449a09ab
 - **merge_rule**: list of column assignments for updating existing records used in merge mode, for example `foo = foo + S.foo`. (string array, default: always overwrites with new values)
 - **ssl**: enables SSL. data will be encrypted but CA or certification will not be verified (boolean, default: false)
 - **batch_size**: size of a single batch insert (integer, default: 16777216)
