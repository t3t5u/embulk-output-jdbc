--- conflicted
+++ resolved
@@ -430,23 +430,11 @@
 
         // build JdbcSchema from a table
         JdbcSchema targetTableSchema;
-<<<<<<< HEAD
-        if (mode.createAndSwapTable()) {
-            // DROP TABLE IF EXISTS xyz__0000000054d92dee1e452158_bulk_load_temp
-            // CREATE TABLE IF NOT EXISTS xyz__0000000054d92dee1e452158_bulk_load_temp
-            // swapTableName = "xyz__0000000054d92dee1e452158_bulk_load_temp"
-            String swapTableName = generateSwapTableName(task, con);
-            con.dropTableIfExists(swapTableName);
-            con.createTableIfNotExists(swapTableName, newJdbcSchemaForNewTable(schema));
-            targetTableSchema = newJdbcSchemaFromExistentTable(con, swapTableName);
-            task.setSwapTable(Optional.of(swapTableName));
-=======
         if (mode.ignoreTargetTableSchema() && taskCount != 0) {
             String firstItermTable = task.getIntermediateTables().get().get(0);
             targetTableSchema = newJdbcSchemaFromTableIfExists(con, firstItermTable).get();
         } else if (initialTargetTableSchema.isPresent()) {
             targetTableSchema = initialTargetTableSchema.get();
->>>>>>> f0e78add
         } else {
             // also create the target table if not exists
             // CREATE TABLE IF NOT EXISTS xyz
@@ -545,44 +533,6 @@
         }));
     }
 
-<<<<<<< HEAD
-    protected String generateSwapTableName(PluginTask task, JdbcOutputConnection con) throws SQLException
-    {
-        String tableName = task.getTable();
-        String suffix = "_bl_tmp";
-        String uniqueSuffix = getTransactionUniqueName() + suffix;
-
-        // way to count length of table name varies by DBMSs (bytes or characters),
-        // so truncate swap table name by one character.
-        while (!isValidIdentifier(con, tableName + "_" + uniqueSuffix)) {
-            if (uniqueSuffix.length() > 8 + suffix.length()) {
-                // truncate transaction unique name
-                // (include 8 characters of the transaction name at least)
-                uniqueSuffix = uniqueSuffix.substring(1);
-            } else {
-                if (tableName.isEmpty()) {
-                    throw new ConfigException("Table name is too long to generate temporary table name");
-                }
-                // truncate table name
-                tableName = tableName.substring(0, tableName.length() - 1);
-                //if (!connection.tableExists(tableName)) {
-                // TODO this doesn't help. Rather than truncating more characters,
-                //      here needs to replace characters with random characters. But
-                //      to make the result deterministic. So, an idea is replacing
-                //      the last character to the first (second, third, ... for each loop)
-                //      of md5(original table name).
-                //}
-            }
-
-        }
-        return tableName + "_" + uniqueSuffix;
-    }
-
-    // subclass should override and return if identifier (ex. table name) is valid for the DBMS.
-    protected boolean isValidIdentifier(JdbcOutputConnection con, String identifier) throws SQLException
-    {
-        return true;
-=======
     protected static List<ColumnSetter> newColumnSetters(ColumnSetterFactory factory,
             JdbcSchema targetTableSchema, Schema inputValueSchema,
             Map<String, JdbcColumnOption> columnOptions)
@@ -618,7 +568,6 @@
     private boolean checkTableNameLength(String tableName, Charset tableNameCharset, int suffixLength, int maxLength)
     {
         return tableNameCharset.encode(tableName).remaining() + suffixLength <= maxLength;
->>>>>>> f0e78add
     }
 
     protected void doCommit(JdbcOutputConnection con, PluginTask task, int taskCount)
@@ -828,22 +777,6 @@
         }
     }
 
-<<<<<<< HEAD
-    protected ColumnSetterFactory newColumnSetterFactory(BatchInsert batch, PageReader pageReader,
-            TimestampFormatter timestampFormatter)
-    {
-        return new ColumnSetterFactory(batch, pageReader, timestampFormatter);
-    }
-
-    protected PluginPageOutput newPluginPageOutput(PageReader reader,
-                                                   BatchInsert batch, List<ColumnSetter> columnSetters,
-                                                   PluginTask task)
-    {
-        return new PluginPageOutput(reader, batch, columnSetters, task.getBatchSize());
-    }
-
-=======
->>>>>>> f0e78add
     public static class PluginPageOutput
             implements TransactionalPageOutput
     {
