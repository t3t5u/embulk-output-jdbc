--- conflicted
+++ resolved
@@ -179,7 +179,7 @@
                     c.getSecretAccessKey(),
                     c.getSessionToken());
         } else {
-            return new BasicSessionCredentials(credentialsProvider.getCredentials().getAWSAccessKeyId(), 
+            return new BasicSessionCredentials(credentialsProvider.getCredentials().getAWSAccessKeyId(),
                     credentialsProvider.getCredentials().getAWSSecretKey(), null);
         }
     }
@@ -202,15 +202,6 @@
                         s3KeyName, file.length(), batchRows));
 
             try {
-<<<<<<< HEAD
-                logger.info("Running COPY from file {}", s3KeyName);
-
-                // create temporary credential right before COPY operation because
-                // it has timeout.
-                BasicSessionCredentials creds = generateReaderSessionCredentials(s3KeyName);
-
-=======
->>>>>>> 174a9750
                 long startTime = System.currentTimeMillis();
                 s3.putObject(s3BucketName, s3KeyName, file);
                 double seconds = (System.currentTimeMillis() - startTime) / 1000.0;
@@ -245,7 +236,6 @@
 
                     // create temporary credential right before COPY operation because
                     // it has timeout.
-                    // TODO skip this step if iamReaderUserName is not set
                     BasicSessionCredentials creds = generateReaderSessionCredentials(s3KeyName);
 
                     long startTime = System.currentTimeMillis();
