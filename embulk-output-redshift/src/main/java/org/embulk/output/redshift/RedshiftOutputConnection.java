--- conflicted
+++ resolved
@@ -1,13 +1,9 @@
 package org.embulk.output.redshift;
 
-<<<<<<< HEAD
-=======
-import java.util.List;
-import java.util.ArrayList;
->>>>>>> a1e3928b
 import java.sql.Connection;
 import java.sql.SQLException;
 import java.sql.Statement;
+import java.util.ArrayList;
 import java.util.List;
 
 import org.embulk.output.jdbc.JdbcColumn;
@@ -141,7 +137,7 @@
 
         List<String> mergeKeys = mergeConfig.getMergeKeys();
 
-        List updateKeys = new ArrayList();
+        List<String> updateKeys = new ArrayList<String>();
         for (int i = 0; i < schema.getCount(); i++) {
             String updateKey = schema.getColumnName(i);
             if (!mergeKeys.contains(updateKey)) {
