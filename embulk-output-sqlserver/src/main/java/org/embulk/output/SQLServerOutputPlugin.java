--- conflicted
+++ resolved
@@ -24,15 +24,23 @@
 import java.sql.SQLException;
 import java.util.Properties;
 
+import static java.util.Locale.ENGLISH;
+
 public class SQLServerOutputPlugin
         extends AbstractJdbcOutputPlugin
 {
+    private static int DEFAULT_PORT = 1433;
+
     public interface SQLServerPluginTask
             extends PluginTask
     {
         @Config("driver_path")
         @ConfigDefault("null")
         public Optional<String> getDriverPath();
+
+        @Config("driver_type")
+        @ConfigDefault("\"mssql-jdbc\"")
+        public String getDriverType();
 
         @Config("host")
         @ConfigDefault("null")
@@ -135,20 +143,30 @@
     protected JdbcOutputConnector getConnector(PluginTask task, boolean retryableMetadataOperation)
     {
         SQLServerPluginTask sqlServerTask = (SQLServerPluginTask) task;
-        boolean useJtdsDriver = false;
 
         if (sqlServerTask.getDriverPath().isPresent()) {
             addDriverJarToClasspath(sqlServerTask.getDriverPath().get());
+        }
+
+        boolean useJtdsDriver;
+        if (sqlServerTask.getDriverType().equalsIgnoreCase("mssql-jdbc")) {
+            useJtdsDriver = false;
             try {
-                Class.forName("com.microsoft.sqlserver.jdbc.SQLServerDriver");
-            } catch (Exception e) {
-                throw new ConfigException("Driver set at field 'driver_path' doesn't include Microsoft SQLServerDriver", e);
+                Class.forName("com.microsoft.sqlserver.jdbc.SQLServerDriver").newInstance();
+            }
+            catch (Exception e) {
+                throw new ConfigException("Can't load Microsoft SQLServerDriver from classpath", e);
+            }
+        } else if (sqlServerTask.getDriverType().equalsIgnoreCase("jtds")) {
+            useJtdsDriver = true;
+            try {
+                Class.forName("net.sourceforge.jtds.jdbc.Driver").newInstance();
+            }
+            catch (Exception e) {
+                throw new ConfigException("Can't load jTDS Driver from classpath", e);
             }
         } else {
-            try {
-                Class.forName("com.microsoft.sqlserver.jdbc.SQLServerDriver");
-            } catch (Exception e) {
-            }
+            throw new ConfigException("Unknown driver_type : " + sqlServerTask.getDriverType());
         }
 
         UrlAndProperties urlProps = getUrlAndProperties(sqlServerTask, useJtdsDriver);
@@ -177,9 +195,8 @@
 
             if (sqlServerTask.getHost().isPresent()
                     || sqlServerTask.getInstance().isPresent()
-                    || sqlServerTask.getDatabase().isPresent()
-                    || sqlServerTask.getIntegratedSecurity().isPresent()) {
-                throw new IllegalArgumentException("'host', 'port', 'instance', 'database' and 'integratedSecurity' parameters are invalid if 'url' parameter is set.");
+                    || sqlServerTask.getDatabase().isPresent()) {
+                throw new IllegalArgumentException("'host', 'instance' and 'database' parameters are invalid if 'url' parameter is set.");
             }
             url = sqlServerTask.getUrl().get();
         } else {
@@ -191,29 +208,38 @@
             }
         }
 
-        StringBuilder urlBuilder = new StringBuilder();
-        if (sqlServerTask.getInstance().isPresent()) {
-            urlBuilder.append(String.format("jdbc:sqlserver://%s\\%s",
-                    sqlServerTask.getHost().get(), sqlServerTask.getInstance().get()));
-        } else {
-            urlBuilder.append(String.format("jdbc:sqlserver://%s:%d",
-                    sqlServerTask.getHost().get(), sqlServerTask.getPort()));
-        }
-        if (sqlServerTask.getDatabase().isPresent()) {
-            urlBuilder.append(";databaseName=" + sqlServerTask.getDatabase().get());
-        }
-        if (sqlServerTask.getIntegratedSecurity().isPresent() && sqlServerTask.getIntegratedSecurity().get()) {
-            urlBuilder.append(";integratedSecurity=" + sqlServerTask.getIntegratedSecurity().get());
-        } else {
+        if(useJtdsDriver) {
+            // jTDS URL: host:port[/database] or host[/database][;instance=]
+            // host:port;instance= is allowed but port will be ignored? in this case.
+            if (sqlServerTask.getInstance().isPresent()) {
+                if (sqlServerTask.getPort() != DEFAULT_PORT) {
+                    logger.warn("'port: {}' option is ignored because instance option is set", sqlServerTask.getPort());
+                }
+                url = String.format(ENGLISH, "jdbc:jtds:sqlserver://%s", sqlServerTask.getHost().get());
+                props.setProperty("instance", sqlServerTask.getInstance().get());
+            }
+            else {
+                url = String.format(ENGLISH, "jdbc:jtds:sqlserver://%s:%d", sqlServerTask.getHost().get(), sqlServerTask.getPort());
+            }
+
+            // /database
+            if (sqlServerTask.getDatabase().isPresent()) {
+                url += "/" + sqlServerTask.getDatabase().get();
+            }
+
+            // integratedSecutiry is not supported, user + password is required
+            if (sqlServerTask.getIntegratedSecurity().isPresent()) {
+                throw new ConfigException("'integratedSecutiry' option is not supported with jTDS driver. Set 'driver_path: /path/to/sqljdbc.jar' option if you want to use Microsoft SQLServerDriver.");
+            }
+
             if (!sqlServerTask.getUser().isPresent()) {
-<<<<<<< HEAD
                 throw new ConfigException("'user' option is required but not set.");
             }
 
             if (sqlServerTask.getSocketTimeout().isPresent()) {
                 props.setProperty("socketTimeout", String.valueOf(sqlServerTask.getSocketTimeout().get())); // seconds
             }
-        }else {
+        } else {
             StringBuilder urlBuilder = new StringBuilder();
             if (sqlServerTask.getInstance().isPresent()) {
                 urlBuilder.append(String.format("jdbc:sqlserver://%s\\%s",
@@ -224,24 +250,24 @@
             }
             if (sqlServerTask.getDatabase().isPresent()) {
                 urlBuilder.append(";databaseName=" + sqlServerTask.getDatabase().get());
-=======
-                throw new IllegalArgumentException("Field 'user' is not set.");
->>>>>>> d9697509
-            }
-            if (!sqlServerTask.getPassword().isPresent()) {
-                throw new IllegalArgumentException("Field 'password' is not set.");
-            }
-<<<<<<< HEAD
+            }
+            if (sqlServerTask.getIntegratedSecurity().isPresent() && sqlServerTask.getIntegratedSecurity().get()) {
+                urlBuilder.append(";integratedSecurity=" + sqlServerTask.getIntegratedSecurity().get());
+            } else {
+                if (!sqlServerTask.getUser().isPresent()) {
+                    throw new IllegalArgumentException("Field 'user' is not set.");
+                }
+                if (!sqlServerTask.getPassword().isPresent()) {
+                    throw new IllegalArgumentException("Field 'password' is not set.");
+                }
+            }
 
             if (sqlServerTask.getSocketTimeout().isPresent()) {
                 props.setProperty("socketTimeout", String.valueOf(sqlServerTask.getSocketTimeout().get() * 1000L)); // milliseconds
             }
 
             url = urlBuilder.toString();
-=======
->>>>>>> d9697509
-        }
-        url = urlBuilder.toString();
+        }
 
         if (sqlServerTask.getConnectTimeout().isPresent()) {
             props.setProperty("loginTimeout", String.valueOf(sqlServerTask.getConnectTimeout().get())); // seconds
